--- conflicted
+++ resolved
@@ -188,7 +188,6 @@
     scores = [
         dict(row)
         for row in await ctx.database.fetch_all(
-<<<<<<< HEAD
             """\
             SELECT scores.id, scores.mode, scores.mods, scores.map_md5,
               scores.pp, scores.acc, scores.max_combo,
@@ -198,13 +197,10 @@
             INNER JOIN maps ON scores.map_md5 = maps.md5
             WHERE scores.status = 2
               AND scores.mode = :mode
+            ORDER BY scores.pp DESC
             """,
-            {"mode": game_mode.value},
-=======
-            "SELECT scores.id, scores.mode, scores.mods, scores.acc, nmiss, scores.max_combo, scores.map_md5, scores.pp, maps.id as map_id FROM scores INNER JOIN maps ON scores.map_md5 = maps.md5 "
-            "WHERE scores.status = 2 AND scores.mode = :mode ORDER BY scores.pp DESC",
             {"mode": mode},
->>>>>>> 9b7cd4da
+
         )
     ]
 
